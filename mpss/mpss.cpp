﻿// Copyright(c) Microsoft Corporation. All rights reserved.
// Licensed under the MIT license.

#include "mpss/mpss.h"
#include "mpss/implementations/mpss_impl.h"
#include "mpss/utils/utilities.h"

#include <iostream>
#include <stdexcept>

namespace mpss {
    std::unique_ptr<KeyPair> KeyPair::Create(std::string_view name, Algorithm algorithm) {
        return impl::create_key(name, algorithm);
    }

    std::unique_ptr<KeyPair> KeyPair::Open(std::string_view name)
    {
        return impl::open_key(name);
    }

    bool is_algorithm_supported(Algorithm algorithm) {
        AlgorithmInfo info = get_algorithm_info(algorithm);
        if (0 == info.key_bits) {
            return false;
        }

        // Sample a random name for a key and try creating it.
        std::string random_key = "MPSS_TEST_KEY_" + mpss::utils::random_string(16) + "_CAN_DELETE";
        std::unique_ptr<KeyPair> key = KeyPair::Create(random_key, algorithm);

        // Could we even create a key?
        bool key_created = (nullptr != key);
        if (!key_created) {
            return false;
        }

        // Create some data and sign.
        std::vector<std::byte> hash(info.hash_bits / 8, static_cast<std::byte>('a'));
        std::size_t sig_size = key->sign_hash(hash, {});
        if (0 == sig_size) {
            bool key_deleted = key->delete_key();
            if (!key_deleted) {
                throw std::runtime_error("Test key deletion failed");
            }
            return false;
        }

        std::vector<std::byte> sig(sig_size);
        std::size_t written = key->sign_hash(hash, sig);
        if (written != sig_size) {
            bool key_deleted = key->delete_key();
            if (!key_deleted) {
                throw std::runtime_error("Test key deletion failed");
            }
            return false;
        }

        bool key_deleted = key->delete_key();

        // Did everything work out?
        return key_deleted;
    }

    bool verify(gsl::span<const std::byte> hash, gsl::span<const std::byte> public_key, Algorithm algorithm, gsl::span<const std::byte> sig)
    {
        return impl::verify(hash, public_key, algorithm, sig);
    }


    std::string get_error() noexcept {
        return utils::get_error();
    }

<<<<<<< HEAD
    KeyPair::KeyPair(Algorithm algorithm)
=======
    std::size_t KeyPair::sign_hash_size() const {
        return utils::get_max_signature_length(algorithm());
    }

    std::size_t KeyPair::extract_key_size() const {
        return utils::get_public_key_size(algorithm());
    }

    KeyPair::KeyPair(std::string_view name, Algorithm algorithm)
>>>>>>> ea99d6bb
        : algorithm_(algorithm), info_(get_algorithm_info(algorithm)) {
        if (0 == info_.key_bits) {
            throw std::invalid_argument("Unsupported algorithm");
        }
    }
} // namespace mpss<|MERGE_RESOLUTION|>--- conflicted
+++ resolved
@@ -8,8 +8,10 @@
 #include <iostream>
 #include <stdexcept>
 
-namespace mpss {
-    std::unique_ptr<KeyPair> KeyPair::Create(std::string_view name, Algorithm algorithm) {
+namespace mpss
+{
+    std::unique_ptr<KeyPair> KeyPair::Create(std::string_view name, Algorithm algorithm)
+    {
         return impl::create_key(name, algorithm);
     }
 
@@ -18,9 +20,11 @@
         return impl::open_key(name);
     }
 
-    bool is_algorithm_supported(Algorithm algorithm) {
+    bool is_algorithm_supported(Algorithm algorithm)
+    {
         AlgorithmInfo info = get_algorithm_info(algorithm);
-        if (0 == info.key_bits) {
+        if (0 == info.key_bits)
+        {
             return false;
         }
 
@@ -30,16 +34,19 @@
 
         // Could we even create a key?
         bool key_created = (nullptr != key);
-        if (!key_created) {
+        if (!key_created)
+        {
             return false;
         }
 
         // Create some data and sign.
         std::vector<std::byte> hash(info.hash_bits / 8, static_cast<std::byte>('a'));
         std::size_t sig_size = key->sign_hash(hash, {});
-        if (0 == sig_size) {
+        if (0 == sig_size)
+        {
             bool key_deleted = key->delete_key();
-            if (!key_deleted) {
+            if (!key_deleted)
+            {
                 throw std::runtime_error("Test key deletion failed");
             }
             return false;
@@ -47,9 +54,11 @@
 
         std::vector<std::byte> sig(sig_size);
         std::size_t written = key->sign_hash(hash, sig);
-        if (written != sig_size) {
+        if (written != sig_size)
+        {
             bool key_deleted = key->delete_key();
-            if (!key_deleted) {
+            if (!key_deleted)
+            {
                 throw std::runtime_error("Test key deletion failed");
             }
             return false;
@@ -66,26 +75,26 @@
         return impl::verify(hash, public_key, algorithm, sig);
     }
 
-
-    std::string get_error() noexcept {
+    std::string get_error() noexcept
+    {
         return utils::get_error();
     }
 
-<<<<<<< HEAD
-    KeyPair::KeyPair(Algorithm algorithm)
-=======
-    std::size_t KeyPair::sign_hash_size() const {
+    std::size_t KeyPair::sign_hash_size() const
+    {
         return utils::get_max_signature_length(algorithm());
     }
 
-    std::size_t KeyPair::extract_key_size() const {
+    std::size_t KeyPair::extract_key_size() const
+    {
         return utils::get_public_key_size(algorithm());
     }
 
-    KeyPair::KeyPair(std::string_view name, Algorithm algorithm)
->>>>>>> ea99d6bb
-        : algorithm_(algorithm), info_(get_algorithm_info(algorithm)) {
-        if (0 == info_.key_bits) {
+    KeyPair::KeyPair(Algorithm algorithm)
+        : algorithm_(algorithm), info_(get_algorithm_info(algorithm))
+    {
+        if (0 == info_.key_bits)
+        {
             throw std::invalid_argument("Unsupported algorithm");
         }
     }
