--- conflicted
+++ resolved
@@ -18,15 +18,16 @@
 option(MPSS_BUILD_TESTS "Build the test suite." NO)
 
 # Check that we are not configuring for both a static or a shared library.
-if (MPSS_BUILD_MPSS_CORE_STATIC AND MPSS_BUILD_MPSS_CORE_SHARED)
+if(MPSS_BUILD_MPSS_CORE_STATIC AND MPSS_BUILD_MPSS_CORE_SHARED)
     message(FATAL_ERROR "Cannot build both static and shared mpss core libraries.")
 endif()
-if (MPSS_BUILD_MPSS_OPENSSL_STATIC AND MPSS_BUILD_MPSS_OPENSSL_SHARED)
+
+if(MPSS_BUILD_MPSS_OPENSSL_STATIC AND MPSS_BUILD_MPSS_OPENSSL_SHARED)
     message(FATAL_ERROR "Cannot build both static and shared mpss OpenSSL provider libraries.")
 endif()
 
 # Check that we have at least one library to build.
-if (NOT MPSS_BUILD_MPSS_CORE_STATIC
+if(NOT MPSS_BUILD_MPSS_CORE_STATIC
     AND NOT MPSS_BUILD_MPSS_CORE_SHARED
     AND NOT MPSS_BUILD_MPSS_OPENSSL_STATIC
     AND NOT MPSS_BUILD_MPSS_OPENSSL_SHARED)
@@ -39,7 +40,7 @@
 endif()
 
 # Enable openssl feature in vcpkg if we are building mpss-openssl.
-if (MPSS_BUILD_MPSS_OPENSSL_STATIC OR MPSS_BUILD_OPENSSL_SHARED)
+if(MPSS_BUILD_MPSS_OPENSSL_STATIC OR MPSS_BUILD_OPENSSL_SHARED)
     list(APPEND VCPKG_MANIFEST_FEATURES "openssl")
 endif()
 
@@ -81,12 +82,14 @@
 
 # List of all source files.
 set(mpss_SOURCE_FILES "")
-if (MPSS_BUILD_MPSS_CORE_STATIC OR MPSS_BUILD_MPSS_CORE_SHARED)
+
+if(MPSS_BUILD_MPSS_CORE_STATIC OR MPSS_BUILD_MPSS_CORE_SHARED)
     add_subdirectory(mpss)
 endif()
 
 set(mpss_openssl_SOURCE_FILES "")
-if (MPSS_BUILD_MPSS_OPENSSL_STATIC OR MPSS_BUILD_MPSS_OPENSSL_SHARED)
+
+if(MPSS_BUILD_MPSS_OPENSSL_STATIC OR MPSS_BUILD_MPSS_OPENSSL_SHARED)
     add_subdirectory(mpss-openssl)
 endif()
 
@@ -96,7 +99,7 @@
 # Set up either static or shared libraries, depending primarily on the variables
 # MPSS_BUILD_MPSS_CORE_SHARED and MPSS_BUILD_MPSS_OPENSSL_SHARED. Secondarily,
 # the library type is set based on BUILD_SHARED_LIBS.
-if (MPSS_BUILD_MPSS_CORE_SHARED)
+if(MPSS_BUILD_MPSS_CORE_SHARED)
     set(mpss_LIBRARY_TYPE SHARED)
 elseif(BUILD_SHARED_LIBS)
     set(mpss_LIBRARY_TYPE SHARED)
@@ -104,20 +107,20 @@
     set(mpss_LIBRARY_TYPE STATIC)
 endif()
 
-if (MPSS_BUILD_MPSS_OPENSSL_SHARED)
+if(MPSS_BUILD_MPSS_OPENSSL_SHARED)
     set(mpss_openssl_LIBRARY_TYPE SHARED)
-elseif (BUILD_SHARED_LIBS)
+elseif(BUILD_SHARED_LIBS)
     set(mpss_openssl_LIBRARY_TYPE SHARED)
 else()
     set(mpss_openssl_LIBRARY_TYPE STATIC)
 endif()
 
-if (MPSS_BUILD_MPSS_CORE_STATIC OR MPSS_BUILD_MPSS_CORE_SHARED)
-    if (mpss_LIBRARY_TYPE STREQUAL "STATIC")
+if(MPSS_BUILD_MPSS_CORE_STATIC OR MPSS_BUILD_MPSS_CORE_SHARED)
+    if(mpss_LIBRARY_TYPE STREQUAL "STATIC")
         message(STATUS "[mpss] Building static library")
         set(mpss_TARGET mpss_static)
         add_library(${mpss_TARGET} ${mpss_LIBRARY_TYPE} ${mpss_SOURCE_FILES})
-    elseif (mpss_LIBRARY_TYPE STREQUAL "SHARED")
+    elseif(mpss_LIBRARY_TYPE STREQUAL "SHARED")
         message(STATUS "[mpss] Building shared library")
         set(mpss_TARGET mpss_dynamic)
         message(FATAL_ERROR "NOT IMPLEMENTED")
@@ -126,12 +129,12 @@
     endif()
 endif()
 
-if (MPSS_BUILD_MPSS_OPENSSL_STATIC OR MPSS_BUILD_MPSS_OPENSSL_SHARED)
-    if (mpss_openssl_LIBRARY_TYPE STREQUAL "STATIC")
+if(MPSS_BUILD_MPSS_OPENSSL_STATIC OR MPSS_BUILD_MPSS_OPENSSL_SHARED)
+    if(mpss_openssl_LIBRARY_TYPE STREQUAL "STATIC")
         message(STATUS "[mpss-openssl] Building static library")
         set(mpss_openssl_TARGET mpss_openssl_static)
         add_library(${mpss_openssl_TARGET} ${mpss_openssl_LIBRARY_TYPE} ${mpss_openssl_SOURCE_FILES})
-    elseif (mpss_openssl_LIBRARY_TYPE STREQUAL "SHARED")
+    elseif(mpss_openssl_LIBRARY_TYPE STREQUAL "SHARED")
         message(STATUS "[mpss-openssl] Building shared library")
         set(mpss_openssl_TARGET mpss_openssl_dynamic)
         message(FATAL_ERROR "NOT IMPLEMENTED")
@@ -140,7 +143,7 @@
     endif()
 endif()
 
-if (TARGET ${mpss_TARGET})
+if(TARGET ${mpss_TARGET})
     # Require C++17 for mpss and downstream.
     target_compile_features(${mpss_TARGET} PUBLIC cxx_std_17)
 
@@ -156,17 +159,14 @@
     target_link_libraries(${mpss_TARGET} PUBLIC Microsoft.GSL::GSL)
 
     # Platform-specific dependencies.
-    if (CMAKE_SYSTEM_NAME STREQUAL "Windows")
+    if(CMAKE_SYSTEM_NAME STREQUAL "Windows")
         # mpss on Windows requires ncrypt.lib.
         target_link_libraries(${mpss_TARGET} PRIVATE ncrypt)
-<<<<<<< HEAD
+        target_link_libraries(${mpss_TARGET} PRIVATE crypt32)
     elseif(CMAKE_SYSTEM_NAME STREQUAL "Darwin")
         target_link_libraries(${mpss_TARGET} PRIVATE "-framework Foundation -framework Security -framework CryptoKit")
-=======
-        target_link_libraries(${mpss_TARGET} PRIVATE crypt32)
     else()
         message(FATAL_ERROR "Unsupported platform: ${CMAKE_SYSTEM_NAME}")
->>>>>>> ea99d6bb
     endif()
 
     # For debug builds, append "_debug" to the library names.
@@ -186,13 +186,13 @@
     )
 
     # Add our targets to an export mpssTargets.
-    if (MPSS_BUILD_MPSS_CORE_STATIC)
+    if(MPSS_BUILD_MPSS_CORE_STATIC)
         # This allows multiple versions for static libraries since the directories
         # are named according to the version. Works both on Windows and Linux.
         install(TARGETS ${mpss_TARGET} EXPORT mpssTargets
             ARCHIVE DESTINATION ${CMAKE_INSTALL_LIBDIR}/mpss-${mpss_VERSION_MAJOR}.${mpss_VERSION_MINOR}
         )
-    elseif (MPSS_BUILD_MPSS_CORE_SHARED)
+    elseif(MPSS_BUILD_MPSS_CORE_SHARED)
         # This allows multiple versions for shared libraries on Linux since the
         # filenames are disambiguated by the version. On Windows, only a single
         # version can be installed at a time. On Windows, import libraries go to
@@ -210,7 +210,7 @@
     endif()
 endif()
 
-if (TARGET ${mpss_openssl_TARGET})
+if(TARGET ${mpss_openssl_TARGET})
     # Require C++17 and C11 for mpss-openssl. These are only internal requirements.
     target_compile_features(${mpss_openssl_TARGET} PRIVATE cxx_std_17)
     target_compile_features(${mpss_openssl_TARGET} PRIVATE c_std_11)
@@ -243,11 +243,11 @@
         $<INSTALL_INTERFACE:${mpss_INCLUDES_INSTALL_DIR}>
     )
 
-    if (MPSS_BUILD_MPSS_OPENSSL_STATIC)
+    if(MPSS_BUILD_MPSS_OPENSSL_STATIC)
         install(TARGETS ${mpss_openssl_TARGET} EXPORT mpssTargets
             ARCHIVE DESTINATION ${CMAKE_INSTALL_LIBDIR}/mpss-${mpss_VERSION_MAJOR}.${mpss_VERSION_MINOR}
         )
-    elseif (MPSS_BUILD_MPSS_OPENSSL_SHARED)
+    elseif(MPSS_BUILD_MPSS_OPENSSL_SHARED)
         install(TARGETS ${mpss_openssl_TARGET} EXPORT mpssTargets
             ARCHIVE DESTINATION ${CMAKE_INSTALL_LIBDIR}
             LIBRARY DESTINATION ${CMAKE_INSTALL_LIBDIR}
@@ -316,7 +316,7 @@
         GTest::gtest
     )
 
-    if (TARGET ${mpss_openssl_TARGET})
+    if(TARGET ${mpss_openssl_TARGET})
         target_link_libraries(mpss_tests PRIVATE ${mpss_openssl_TARGET})
     endif()
 endif()