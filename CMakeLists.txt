--- conflicted
+++ resolved
@@ -72,7 +72,6 @@
     set(mpss_LIBRARY_TYPE STATIC)
 endif()
 
-<<<<<<< HEAD
 # If mpss_LIBRARY_TYPE is STATIC, set up static library target.
 # If it is SHARED, set up shared library target. Otherwise, error out.
 if (mpss_LIBRARY_TYPE STREQUAL "STATIC")
@@ -89,10 +88,6 @@
 
 # Require C++17 for mpss and downstream.
 target_compile_features(${mpss_TARGET} PUBLIC cxx_std_17)
-=======
-# Create the library target.
-add_library(mpss ${mpss_LIBRARY_TYPE} ${mpss_SOURCE_FILES} "mpss/implementations/windows/crypto_params.h")
->>>>>>> ac4db35d
 
 # Internally, mpss indicates a debug build with the macro MPSS_DEBUG_BUILD. This is
 # only used in the mpss source files, so it does not need to be set when compiling
@@ -196,11 +191,6 @@
     set(mpss_TESTS_FILES "")
     add_subdirectory(tests)
 
-<<<<<<< HEAD
     add_executable(mpss_tests ${mpss_TESTS_FILES})
     target_link_libraries(mpss_tests ${mpss_TARGET} GTest::gtest)
-=======
-    add_executable(mpss_tests ${mpss_TESTS_FILES} "mpss/implementations/windows/crypto_params.h")
-    target_link_libraries(mpss_tests mpss GTest::gtest)
->>>>>>> ac4db35d
 endif()